/*
 * Copyright 2014 Google Inc. All rights reserved.
 *
 * Licensed under the Apache License, Version 2.0 (the "License"); you may not use this file except
 * in compliance with the License. You may obtain a copy of the License at
 *
 * http://www.apache.org/licenses/LICENSE-2.0
 *
 * Unless required by applicable law or agreed to in writing, software distributed under the License
 * is distributed on an "AS IS" BASIS, WITHOUT WARRANTIES OR CONDITIONS OF ANY KIND, either express
 * or implied. See the License for the specific language governing permissions and limitations under
 * the License.
 */


/**
 * Internal message types for capturing the relevant details of the IPython messaging protocol
 *
 * Imminent changes to the messaging spec from protocol 4.1 to 5.x
 * https://github.com/ipython/ipython/wiki/IPEP-13:-Updating-the-Message-Spec
 */


declare module app {

  interface MessageProcessor {
    /**
     * @param message the message to process
     * @param session session object from which the message originated
     * @return the processed message or null to indicate message should be filtered
     */
<<<<<<< HEAD
    (message: any, session: ISession, manager: ISessionManager): any;
=======
    (message: Map<any>, session: ISession, manager: ISessionManager): Map<any>;
>>>>>>> ff5bd45c
  }

  interface MessageHandler {
    (message: any, session: ISession, callback: EventHandler<any>): void
  }

  interface NotebookUpdate extends notebooks.Notebook {
    // Note: eventually this message will contain a set of changes rather than the full notebook
  }

  interface ExecuteReply extends KernelMessage {
    success: boolean;
    // When execute has not been aborted, we get back an execution count
    executionCounter?: string;
    // When an error has occurred, the following are populated
    errorName?: string;
    errorMessage?: string;
    traceback?: string[];
  }

  interface ExecuteRequest extends KernelMessage {
    code: string;
    // Note: user_variables and user_expressions are slated for removal/reworking in upcoming versions
    // https://github.com/ipython/ipython/wiki/IPEP-13:-Updating-the-Message-Spec
  }

  interface ExecuteResult extends KernelMessage {
    result: any;
  }

  /**
   * Common fields for kernel messages.
   */
  interface KernelMessage {
    requestId: string;
  }

  interface KernelStatus extends KernelMessage {
    status: string;
  }

  interface OutputData extends KernelMessage {
    type: string; // 'stdout' | 'stderr' | 'result' | 'error'
    mimetypeBundle: any;
  }

  interface SessionStatus {
    kernelStatus: string;
    // additional session metadata fields go here eventually (e.g., connected users)
  }

  module ipy {

    interface Header {
      msg_id: string;
      msg_type: string;
    }

    interface Message {
      identities: string[];
      header: Header;
      parentHeader: Header;
      metadata: Map<any>;
      content: any;
    }

    interface ExecuteRequestContent {
      code: string;
      silent: boolean;
      store_history: boolean;
      allow_stdin: boolean;
    }

  }

}<|MERGE_RESOLUTION|>--- conflicted
+++ resolved
@@ -29,11 +29,7 @@
      * @param session session object from which the message originated
      * @return the processed message or null to indicate message should be filtered
      */
-<<<<<<< HEAD
-    (message: any, session: ISession, manager: ISessionManager): any;
-=======
     (message: Map<any>, session: ISession, manager: ISessionManager): Map<any>;
->>>>>>> ff5bd45c
   }
 
   interface MessageHandler {
