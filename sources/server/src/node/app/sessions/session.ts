/*
 * Copyright 2014 Google Inc. All rights reserved.
 *
 * Licensed under the Apache License, Version 2.0 (the "License"); you may not use this file except
 * in compliance with the License. You may obtain a copy of the License at
 *
 * http://www.apache.org/licenses/LICENSE-2.0
 *
 * Unless required by applicable law or agreed to in writing, software distributed under the License
 * is distributed on an "AS IS" BASIS, WITHOUT WARRANTIES OR CONDITIONS OF ANY KIND, either express
 * or implied. See the License for the specific language governing permissions and limitations under
 * the License.
 */


/// <reference path="../../../../../../externs/ts/node/node-uuid.d.ts" />
import actions = require('../shared/actions');
import cells = require('../shared/cells');
import updates = require('../shared/updates');
import util = require('../common/util');
import uuid = require('node-uuid');


/**
 * Binds a user connection to a kernel and routes communication between them.
 *
 * A session also provides hooks for routing messages through the message pipeline/middleware
 * before sending the messages to their final destination (either kernel or user).
 */
export class Session implements app.ISession {

  id: string;

  _kernel: app.IKernel;
<<<<<<< HEAD
=======
  _kernelManager: app.IKernelManager;
>>>>>>> ff5bd45c
  _notebook: app.INotebookSession;
  _notebookPath: string;
  _notebookStorage: app.INotebookStorage;
  _requestIdToCellRef: app.Map<app.CellRef>;
<<<<<<< HEAD
  _userconns: app.IUserConnection[];
=======
  _connections: app.IClientConnection[];
>>>>>>> ff5bd45c

  /**
   * All messages flowing in either direction between user<->kernel will pass through this handler.
   */
  _messageHandler: app.MessageHandler;

  constructor (
      id: string,
<<<<<<< HEAD
      kernel: app.IKernel,
      messageHandler: app.MessageHandler,
      notebookPath: string,
      notebookStorage: app.INotebookStorage,
      userconn: app.IUserConnection) {

    this.id = id;
    this._kernel = kernel;
    this._messageHandler = messageHandler;
    this._requestIdToCellRef = {};
    this._userconns = [];
    this._notebookPath = notebookPath;
    this._notebook = this._notebookStorage.readOrCreate(notebookPath);

    this._registerKernelEventHandlers();
    this.addUserConnection(userconn);
=======
      kernelManager: app.IKernelManager,
      messageHandler: app.MessageHandler,
      notebookPath: string,
      notebookStorage: app.INotebookStorage) {

    this.id = id;
    this._kernelManager = kernelManager;
    this._messageHandler = messageHandler;
    this._requestIdToCellRef = {};
    this._connections = [];
    this._notebookPath = notebookPath;

    // Read the notebook if it exists.
    this._notebook = this._notebookStorage.read(notebookPath, /* create if needed */ true);
    // Spawn an appropriate kernel for the given notebook.
    this._spawnKernel();
>>>>>>> ff5bd45c
  }

  /**
   * Gets the id of the kernel currently associated with this session.
   */
  getKernelId (): string {
    return (this._kernel && this._kernel.id) || undefined;
  }

  /**
   * Gets the set of user connections currently associated with this session.
   */
<<<<<<< HEAD
  getUserConnectionIds (): string[] {
    return this._userconns.map((userconn) => {
      return userconn.id;
=======
  getClientConnectionIds (): string[] {
    return this._connections.map((connection) => {
      return connection.id;
>>>>>>> ff5bd45c
    });
  }

  /**
   * Associates the user connection with this session.
   *
   * A user connection update might occur when a user refreshes their browser, resulting in
   * destruction of previously establishd user<->server connection.
   *
   * This method allows a user to reestablish connection with an existing/running kernel, because
   * the kernel is associated with the session, rather than the user connection.
<<<<<<< HEAD
   */
  addUserConnection (userconn: app.IUserConnection) {
    // Add the connection to the "connected" set
    this._userconns.push(userconn);
    // Register event handlers for processing messages arriving from the connection.
    this._registerUserEventHandlers(userconn);
    // Send the initial notebook state at the time of connection.
    userconn.sendUpdate({
      name: updates.notebook.snapshot,
      notebook: this._notebook.getNotebookData()
    });
  }

  /**
   * Deassociates the user connection with this session.
   *
   * Typically called when the connection has been closed.
   */
  removeUserConnection (userconn: app.IUserConnection) {
    // Find the index of the connection and remove it.
    for (var i = 0; i < this._userconns.length; ++i) {
      if (this._userconns[i].id == userconn.id) {
        // Found the connection. Remove it.
        this._userconns.splice(i, 1);
        return;
      }
    }

    // Unexpectedly, the specified connection was not participating in the session.
    throw util.createError(
      'Connection id "%s" was not found in session id "%s"', userconn.id, this.id);
  }

=======
   */
  addClientConnection (connection: app.IClientConnection) {
    // Add the connection to the "connected" set
    this._connections.push(connection);
    // Send the initial notebook state at the time of connection.
    connection.sendUpdate({
      name: updates.notebook.snapshot,
      notebook: this._notebook.getNotebookData()
    });
  }

  /**
   * Delegates an incoming action request (from client) to the middleware stack.
   */
  processAction (action: app.notebooks.actions.Action) {
    var nextAction = this._handleAction.bind(this);
    this._messageHandler(action, this, nextAction);
  }

  /**
   * Delegates an incoming execute reply (from kernel) to the middleware stack.
   */
  processExecuteReply (reply: app.ExecuteReply) {
    var nextAction = this._handleExecuteReply.bind(this);
    this._messageHandler(reply, this, nextAction);
  }

  /**
   * Delegates in incoming kernel status (from kernel) to the middleware stack.
   */
  processKernelStatus (status: app.KernelStatus) {
    var nextAction = this._handleKernelStatus.bind(this);
    this._messageHandler(status, this, nextAction);
  }

  /**
   * Delegates incoming kernel output data message to the middleware stack.
   */
  processOutputData (outputData: app.OutputData) {
    var nextAction = this._handleOutputData.bind(this);
    this._messageHandler(outputData, this, nextAction);
  }

  /**
   * Deassociates the user connection with this session.
   *
   * Typically called when the connection has been closed.
   */
  removeClientConnection (connection: app.IClientConnection) {
    // Find the index of the connection and remove it.
    for (var i = 0; i < this._connections.length; ++i) {
      if (this._connections[i].id == connection.id) {
        // Found the connection. Remove it.
        this._connections.splice(i, 1);
        return;
      }
    }

    // Unexpectedly, the specified connection was not participating in the session.
    throw util.createError(
      'Connection id "%s" was not found in session id "%s"', connection.id, this.id);
  }


  /**
   * Sends the given update message to all user connections associated with this session.
   */
  _broadcastUpdate (update: app.notebooks.updates.Update) {
    this._connections.forEach((connection) => {
      connection.sendUpdate(update);
    });
  }

>>>>>>> ff5bd45c
  // Handlers for messages flowing in either direction between user<->kernel.
  //
  // Each of the following methods delegates an incoming message to the middleware stack and
  // sets up a (post-delegation) callback to forward the message to the appropriate entity
  // (where "entity" is either a kernel or a user connection).

  /**
<<<<<<< HEAD
   * Delegates an incoming execute reply (from kernel) to the middleware stack.
=======
   * Applies execute reply data to the notebook model and broadcasts an update message.
>>>>>>> ff5bd45c
   */
  _handleExecuteReply (message: any) {
    // Lookup the notebook cell to which this message corresponds.
    var cellRef = this._getCellRefForRequestId(message.requestId);
    if (!cellRef) {
      // Nothing to update.
      return;
    }

    // Capture the cell modifications as an update action.
    var action: app.notebooks.actions.UpdateCell = {
      name: actions.cell.update,
      worksheetId: cellRef.worksheetId,
      cellId: cellRef.cellId,
      prompt: message.executionCounter
    };
    // Also add the error messaging as a cell output if an error has occurred.
    if (message.errorName) {
      action.outputs = [
        util.createErrorOutput(message.errorName, message.errorMessage, message.traceback)
      ];
    }

    // Request that the notebook apply the cell update
    var update = this._notebook.apply(action);
    // Persist the notebook state to storage
    this._save();
    // Update connected clients that a change has occured.
    this._broadcastUpdate(update);
  }

  /**
<<<<<<< HEAD
   * Applies execute reply data to the notebook model and broadcasts an update message.
   */
  _handleExecuteReplyPostDelegate (message: any) {
    // Lookup the notebook cell to which this message corresponds.
    var cellRef = this._getCellRefForRequestId(message.requestId);
    if (!cellRef) {
      // Nothing to update.
      return;
    }

    // Capture the cell modifications as an update action.
    var action: app.notebooks.actions.UpdateCell = {
      name: actions.cell.update,
      worksheetId: cellRef.worksheetId,
      cellId: cellRef.cellId,
      prompt: message.executionCounter
    };
    // Also add the error messaging as a cell output if an error has occurred.
    if (message.errorName) {
      action.outputs = [
        util.createErrorOutput(message.errorName, message.errorMessage, message.traceback)
      ];
    }

    // Request that the notebook apply the cell update
    var update = this._notebook.apply(action);
    // Update connected clients that a change has occured.
    this._broadcastUpdate(update);
    this._save();
  }

  /**
   * Sends the given update message to all user connections associated with this session.
   */
  _broadcastUpdate (update: app.notebooks.updates.Update) {
    this._userconns.forEach((userconn) => {
      userconn.sendUpdate(update);
    });
  }

  /**
   * Delegates an incoming action request (from user) to the middleware stack.
   */
  _handleActionPreDelegate (request: app.ExecuteRequest) {
    var nextAction = this._handleActionPostDelegate.bind(this);
    this._messageHandler(request, this, nextAction);
  }
  /**
   * Handles the action request by updating the notebook model, issuing kernel requests, etc.
   */
  _handleActionPostDelegate (action: any) {
=======
   * Handles the action request by updating the notebook model, issuing kernel requests, etc.
   */
  _handleAction (action: any) {
>>>>>>> ff5bd45c
    switch (action.name) {
      case actions.composite:
        this._handleActionComposite(action);
        break;

      case actions.cell.execute:
        this._handleActionExecuteCell(action);
        break;

      case actions.notebook.executeCells:
        this._handleActionExecuteCells(action);
        break;

      case actions.cell.clearOutput:
      case actions.cell.update:
      case actions.worksheet.addCell:
      case actions.worksheet.deleteCell:
      case actions.worksheet.moveCell:
      case actions.notebook.clearOutputs:
        this._handleActionNotebookData(action);
        break;

<<<<<<< HEAD
      case actions.notebook.rename:
        this._handleActionRenameNotebook(action);
        break;

      default:
        throw util.createError('No handler found for action message type "%s"', action.name);
    }
  }

  /**
   * Handles a composite action by sequentially applying each contained sub-action.
   */
  _handleActionComposite (action: app.notebooks.actions.Composite) {
    action.subActions.forEach(this._handleActionPostDelegate.bind(this));
  }

  /**
   * Handles multiple notebook action types by applying them to the notebook session.
   */
  _handleActionNotebookData (action: app.notebooks.actions.UpdateCell) {
    var update = this._notebook.apply(action);
    // Update all clients about the notebook data change.
    this._broadcastUpdate(update);
    this._save();
  }

  /**
   * Handles an execute cell action by generating a kernel execute request.
   */
  _handleActionExecuteCell (action: app.notebooks.actions.ExecuteCell) {
    // Generate a kernel request ID (kernels are not aware of cells, just "requests").
    var requestId = uuid.v4();

    // Store the mapping of request ID -> cellref for joining kernel response messages later.
    this._setCellRefForRequestId(requestId, {
      cellId: action.cellId,
      worksheetId: action.worksheetId
    });

    // Retrieve the current state of the cell that should be executed.
    var cell = this._notebook.getCellOrThrow(action.cellId, action.worksheetId);

    // Request that the kernel execute the code snippet.
    this._kernel.execute({
      requestId: requestId,
      code: cell.source
    });
  }

  /**
   * Handles an execute (all) cells action by executing each code cell within the notebook.
   */
  _handleActionExecuteCells (action: app.notebooks.actions.ExecuteCells) {
    var notebookData = this._notebook.getNotebookData();
    // Execute all cells in each worksheet
    notebookData.worksheets.forEach((worksheet) => {
      worksheet.cells.forEach((cell) => {
        if (cell.type == cells.code) {
          this._handleActionExecuteCell({
            name: actions.cell.execute,
            worksheetId: worksheet.id,
            cellId: cell.id
          });
        }
      });
    });
  }

  /**
   * Handles a notebook rename by updating local metadata.
   *
   * See also the message middleware stack for further handling of the notebook rename event at the
   * session manager level.
   */
  _handleActionRenameNotebook (action: app.notebooks.actions.Rename) {
    this._notebookPath = action.path;
    this._broadcastUpdate({
      name: updates.notebook.metadata,
      path: action.path
    })
  }

  /**
   * Delegates in incoming kernel status (from kernel) to the middleware stack.
=======
      default:
        throw util.createError('No handler found for action message type "%s"', action.name);
    }
  }

  /**
   * Handles a composite action by sequentially applying each contained sub-action.
   */
  _handleActionComposite (action: app.notebooks.actions.Composite) {
    action.subActions.forEach(this._handleAction.bind(this));
  }

  /**
   * Handles multiple notebook action types by applying them to the notebook session.
   */
  _handleActionNotebookData (action: app.notebooks.actions.UpdateCell) {
    var update = this._notebook.apply(action);
    // Persist the notebook state to storage
    this._save();
    // Update all clients about the notebook data change.
    this._broadcastUpdate(update);
  }

  /**
   * Handles an execute cell action by generating a kernel execute request.
>>>>>>> ff5bd45c
   */
  _handleActionExecuteCell (action: app.notebooks.actions.ExecuteCell) {
    // Generate a kernel request ID (kernels are not aware of cells, just "requests").
    var requestId = uuid.v4();

    // Store the mapping of request ID -> cellref for joining kernel response messages later.
    this._setCellRefForRequestId(requestId, {
      cellId: action.cellId,
      worksheetId: action.worksheetId
    });

    // Retrieve the current state of the cell that should be executed.
    var cell = this._notebook.getCellOrThrow(action.cellId, action.worksheetId);

    // Request that the kernel execute the code snippet.
    this._kernel.execute({
      requestId: requestId,
      code: cell.source
    });
  }

  /**
   * Handles an execute (all) cells action by executing each code cell within the notebook.
   */
  _handleActionExecuteCells (action: app.notebooks.actions.ExecuteCells) {
    var notebookData = this._notebook.getNotebookData();
    // Execute all cells in each worksheet
    notebookData.worksheets.forEach((worksheet) => {
      worksheet.cells.forEach((cell) => {
        if (cell.type == cells.code) {
          this._handleActionExecuteCell({
            name: actions.cell.execute,
            worksheetId: worksheet.id,
            cellId: cell.id
          });
        }
      });
    });
  }

  /**
   * Forwards the kernel status to the user, post-middleware stack processing.
   */
<<<<<<< HEAD
  _handleKernelStatusPostDelegate (message: any) {
=======
  _handleKernelStatus (message: any) {
>>>>>>> ff5bd45c
    this._broadcastUpdate({
      name: updates.notebook.sessionStatus,
      // TODO(bryantd): add other session metdata here such as connected users, etc. eventually.
      kernelState: message.status
    });
  }

  /**
<<<<<<< HEAD
   * Delegates incoming kernel output data message to the middleware stack.
   */
  _handleOutputDataPreDelegate (outputData: app.OutputData) {
    var nextAction = this._handleOutputDataPostDelegate.bind(this);
    this._messageHandler(outputData, this, nextAction);
=======
   * Handles a kernel output data message by attaching the output data to the appropriate cell.
   */
  _handleOutputData (message: any) {
    // Lookup the notebook cell to which this kernel message corresponds.
    var cellRef = this._getCellRefForRequestId(message.requestId);
    if (!cellRef) {
      // Nothing to update.
      return;
    }

    // Apply the output data update to the notebook model.
    var update = this._notebook.apply({
      name: actions.cell.update,
      worksheetId: cellRef.worksheetId,
      cellId: cellRef.cellId,
      outputs: [{
        type: message.type,
        mimetypeBundle: message.mimetypeBundle
      }]
    });

    // Persist the notebook state to storage
    this._save();
    // Broadcast the update to connectec clients.
    this._broadcastUpdate(update);
>>>>>>> ff5bd45c
  }

  /**
   * Persists the current notebook state to the notebook storage.
   */
  _save () {
    this._notebookStorage.write(this._notebookPath, this._notebook);
  }

  /**
<<<<<<< HEAD
   * Handles a kernel output data message by attaching the output data to the appropriate cell.
   */
  _handleOutputDataPostDelegate (message: any) {
    // Lookup the notebook cell to which this kernel message corresponds.
    var cellRef = this._getCellRefForRequestId(message.requestId);
    if (!cellRef) {
      // Nothing to update.
      return;
    }

    // Apply the output data update to the notebook model.
    var update = this._notebook.apply({
      name: actions.cell.update,
      worksheetId: cellRef.worksheetId,
      cellId: cellRef.cellId,
      outputs: [{
        type: message.type,
        mimetypeBundle: message.mimetypeBundle
      }]
    });

    // Broadcast the update to connectec clients.
    this._broadcastUpdate(update);
    this._save();
  }

  /**
   * Registers event handlers for messages arriving from the given user connection.
   */
  _registerUserEventHandlers (userconn: app.IUserConnection) {
    userconn.onAction(this._handleActionPreDelegate.bind(this));
  }

  /**
   * Registers event handlers for messages arriving from the kernel associated with the session.
   */
  _registerKernelEventHandlers () {
    this._kernel.onExecuteReply(this._handleExecuteReplyPreDelegate.bind(this));
    this._kernel.onKernelStatus(this._handleKernelStatusPreDelegate.bind(this));
    this._kernel.onOutputData(this._handleOutputDataPreDelegate.bind(this));
  }

  /**
   * Persists the current notebook state to the notebook storage.
   */
  _save () {
    this._notebookStorage.write(this._notebookPath, this._notebook);
  }


  /* Methods for managing request <-> cell reference mappings */

  /**
   * Gets the cell id that corresponds to the given request id.
   *
   * Returns null if the given request id has no corresponding cell id recorded.
   */
  _getCellRefForRequestId (requestId: string) {
    var cellRef = this._requestIdToCellRef[requestId];
    if (cellRef) {
      return cellRef;
    } else {
      // If a message referencing an unknown request id were to arrive, it likely indicates
      // that the message is sufficiently old enough to be ignored, because the
      // cellRef => request Id mapping has been deleted.
      //
      // Log these instances if they ever occur and return null to inform the caller that the
      // specified request id is not currently mapped to a cell.
      console.log(util.createError(
        'Request for unknown cell ref arrived: request id="%s", cell ref="%s"; ignoring message.',
        requestId, JSON.stringify(cellRef)));
      return null;
    }
  }

  /**
=======
   * Spawns an appropriate kernel for the current notebook.
   *
   * TODO(bryantd): eventually it will become necessary to read kernel config metadata from
   * the persisted notebook file (e.g., kernel language + version). For now, all kernels are
   * simply Python 2.7+ kernels.
   */
  _spawnKernel () {
    // Eventually, the logic here will be replaced and the ability to respawn kernels will be
    // available. For now, it is unexpected for a respawn to occur, so throw an error.
    if (this._kernel) {
      throw util.createError(
        'Attempted to (re)spawn kernel for session "%s". Kernel respawn not supported currently.',
        this.id);
    }

    // Associate a kernel with the session.
    this._kernel = this._kernelManager.create(
        uuid.v4(),
        {
          iopubPort: util.getAvailablePort(),
          shellPort: util.getAvailablePort()
        },
        this.processExecuteReply.bind(this),
        this.processKernelStatus.bind(this),
        this.processOutputData.bind(this));
  }

  // Methods for managing request <-> cell reference mappings

  /**
   * Gets the cell id that corresponds to the given request id.
   *
   * Returns null if the given request id has no corresponding cell id recorded.
   */
  _getCellRefForRequestId (requestId: string) {
    var cellRef = this._requestIdToCellRef[requestId];
    if (cellRef) {
      return cellRef;
    } else {
      // If a message referencing an unknown request id were to arrive, it likely indicates
      // that the message is sufficiently old enough to be ignored, because the
      // cellRef => request Id mapping has been deleted.
      //
      // Log these instances if they ever occur and return null to inform the caller that the
      // specified request id is not currently mapped to a cell.
      console.log(util.createError(
        'Request for unknown cell ref arrived: request id="%s", cell ref="%s"; ignoring message.',
        requestId, JSON.stringify(cellRef)));
      return null;
    }
  }

  /**
>>>>>>> ff5bd45c
   * Stores the mapping of request id to cellref.
   *
   * The kernel doesn't know anything about cells or notebooks, just requests, so this mapping
   * allows response/reply messages from the kernel to be mapped to the corresponding cell
   * that should be updated.
   */
  _setCellRefForRequestId (requestId: string, cellRef: app.CellRef) {
    // TODO(bryantd): need to implement some policy for removing request->cell mappings
    // when they are no longer needed. Ideally there'd be a way to guarantee
    // that a request will have no further messages.
    //
    // Best case would be to somehow store the cell reference within the kernel request message
    // and have the cell reference returned in all replies to that message, which would remove the
    // need to store the requestId => cellRef mapping in the first place. This would rely upon
    // adding an extra field to the ipython message header, which is then returned as the
    // "parent header" in all reply messages. If all kernels simply copy the header data to parent
    // header in responses, this will work, but needs verification. Since a generic header metadata
    // dict isn't part of the current message spec, there are likely no guarantees w.r.t.
    // additional/non-standard header fields.
    //
    // Worst case evict request IDs based upon a TTL value or implement something like a
    // fixed-size LRU cache, to avoid growing without bound.
    //
    // Another option would be to serialize the cell reference to string and use that for the
    // request id. All responses would include the parent request id, which could then be
    // deserialized back into a cell reference.
    this._requestIdToCellRef[requestId] = cellRef;
  }
}<|MERGE_RESOLUTION|>--- conflicted
+++ resolved
@@ -32,19 +32,12 @@
   id: string;
 
   _kernel: app.IKernel;
-<<<<<<< HEAD
-=======
   _kernelManager: app.IKernelManager;
->>>>>>> ff5bd45c
   _notebook: app.INotebookSession;
   _notebookPath: string;
   _notebookStorage: app.INotebookStorage;
   _requestIdToCellRef: app.Map<app.CellRef>;
-<<<<<<< HEAD
-  _userconns: app.IUserConnection[];
-=======
   _connections: app.IClientConnection[];
->>>>>>> ff5bd45c
 
   /**
    * All messages flowing in either direction between user<->kernel will pass through this handler.
@@ -53,24 +46,6 @@
 
   constructor (
       id: string,
-<<<<<<< HEAD
-      kernel: app.IKernel,
-      messageHandler: app.MessageHandler,
-      notebookPath: string,
-      notebookStorage: app.INotebookStorage,
-      userconn: app.IUserConnection) {
-
-    this.id = id;
-    this._kernel = kernel;
-    this._messageHandler = messageHandler;
-    this._requestIdToCellRef = {};
-    this._userconns = [];
-    this._notebookPath = notebookPath;
-    this._notebook = this._notebookStorage.readOrCreate(notebookPath);
-
-    this._registerKernelEventHandlers();
-    this.addUserConnection(userconn);
-=======
       kernelManager: app.IKernelManager,
       messageHandler: app.MessageHandler,
       notebookPath: string,
@@ -87,7 +62,6 @@
     this._notebook = this._notebookStorage.read(notebookPath, /* create if needed */ true);
     // Spawn an appropriate kernel for the given notebook.
     this._spawnKernel();
->>>>>>> ff5bd45c
   }
 
   /**
@@ -100,15 +74,9 @@
   /**
    * Gets the set of user connections currently associated with this session.
    */
-<<<<<<< HEAD
-  getUserConnectionIds (): string[] {
-    return this._userconns.map((userconn) => {
-      return userconn.id;
-=======
   getClientConnectionIds (): string[] {
     return this._connections.map((connection) => {
       return connection.id;
->>>>>>> ff5bd45c
     });
   }
 
@@ -120,41 +88,6 @@
    *
    * This method allows a user to reestablish connection with an existing/running kernel, because
    * the kernel is associated with the session, rather than the user connection.
-<<<<<<< HEAD
-   */
-  addUserConnection (userconn: app.IUserConnection) {
-    // Add the connection to the "connected" set
-    this._userconns.push(userconn);
-    // Register event handlers for processing messages arriving from the connection.
-    this._registerUserEventHandlers(userconn);
-    // Send the initial notebook state at the time of connection.
-    userconn.sendUpdate({
-      name: updates.notebook.snapshot,
-      notebook: this._notebook.getNotebookData()
-    });
-  }
-
-  /**
-   * Deassociates the user connection with this session.
-   *
-   * Typically called when the connection has been closed.
-   */
-  removeUserConnection (userconn: app.IUserConnection) {
-    // Find the index of the connection and remove it.
-    for (var i = 0; i < this._userconns.length; ++i) {
-      if (this._userconns[i].id == userconn.id) {
-        // Found the connection. Remove it.
-        this._userconns.splice(i, 1);
-        return;
-      }
-    }
-
-    // Unexpectedly, the specified connection was not participating in the session.
-    throw util.createError(
-      'Connection id "%s" was not found in session id "%s"', userconn.id, this.id);
-  }
-
-=======
    */
   addClientConnection (connection: app.IClientConnection) {
     // Add the connection to the "connected" set
@@ -228,7 +161,6 @@
     });
   }
 
->>>>>>> ff5bd45c
   // Handlers for messages flowing in either direction between user<->kernel.
   //
   // Each of the following methods delegates an incoming message to the middleware stack and
@@ -236,11 +168,7 @@
   // (where "entity" is either a kernel or a user connection).
 
   /**
-<<<<<<< HEAD
-   * Delegates an incoming execute reply (from kernel) to the middleware stack.
-=======
    * Applies execute reply data to the notebook model and broadcasts an update message.
->>>>>>> ff5bd45c
    */
   _handleExecuteReply (message: any) {
     // Lookup the notebook cell to which this message corresponds.
@@ -273,63 +201,9 @@
   }
 
   /**
-<<<<<<< HEAD
-   * Applies execute reply data to the notebook model and broadcasts an update message.
-   */
-  _handleExecuteReplyPostDelegate (message: any) {
-    // Lookup the notebook cell to which this message corresponds.
-    var cellRef = this._getCellRefForRequestId(message.requestId);
-    if (!cellRef) {
-      // Nothing to update.
-      return;
-    }
-
-    // Capture the cell modifications as an update action.
-    var action: app.notebooks.actions.UpdateCell = {
-      name: actions.cell.update,
-      worksheetId: cellRef.worksheetId,
-      cellId: cellRef.cellId,
-      prompt: message.executionCounter
-    };
-    // Also add the error messaging as a cell output if an error has occurred.
-    if (message.errorName) {
-      action.outputs = [
-        util.createErrorOutput(message.errorName, message.errorMessage, message.traceback)
-      ];
-    }
-
-    // Request that the notebook apply the cell update
-    var update = this._notebook.apply(action);
-    // Update connected clients that a change has occured.
-    this._broadcastUpdate(update);
-    this._save();
-  }
-
-  /**
-   * Sends the given update message to all user connections associated with this session.
-   */
-  _broadcastUpdate (update: app.notebooks.updates.Update) {
-    this._userconns.forEach((userconn) => {
-      userconn.sendUpdate(update);
-    });
-  }
-
-  /**
-   * Delegates an incoming action request (from user) to the middleware stack.
-   */
-  _handleActionPreDelegate (request: app.ExecuteRequest) {
-    var nextAction = this._handleActionPostDelegate.bind(this);
-    this._messageHandler(request, this, nextAction);
-  }
-  /**
    * Handles the action request by updating the notebook model, issuing kernel requests, etc.
    */
-  _handleActionPostDelegate (action: any) {
-=======
-   * Handles the action request by updating the notebook model, issuing kernel requests, etc.
-   */
   _handleAction (action: any) {
->>>>>>> ff5bd45c
     switch (action.name) {
       case actions.composite:
         this._handleActionComposite(action);
@@ -352,11 +226,6 @@
         this._handleActionNotebookData(action);
         break;
 
-<<<<<<< HEAD
-      case actions.notebook.rename:
-        this._handleActionRenameNotebook(action);
-        break;
-
       default:
         throw util.createError('No handler found for action message type "%s"', action.name);
     }
@@ -366,7 +235,7 @@
    * Handles a composite action by sequentially applying each contained sub-action.
    */
   _handleActionComposite (action: app.notebooks.actions.Composite) {
-    action.subActions.forEach(this._handleActionPostDelegate.bind(this));
+    action.subActions.forEach(this._handleAction.bind(this));
   }
 
   /**
@@ -374,9 +243,10 @@
    */
   _handleActionNotebookData (action: app.notebooks.actions.UpdateCell) {
     var update = this._notebook.apply(action);
+    // Persist the notebook state to storage
+    this._save();
     // Update all clients about the notebook data change.
     this._broadcastUpdate(update);
-    this._save();
   }
 
   /**
@@ -422,96 +292,9 @@
   }
 
   /**
-   * Handles a notebook rename by updating local metadata.
-   *
-   * See also the message middleware stack for further handling of the notebook rename event at the
-   * session manager level.
-   */
-  _handleActionRenameNotebook (action: app.notebooks.actions.Rename) {
-    this._notebookPath = action.path;
-    this._broadcastUpdate({
-      name: updates.notebook.metadata,
-      path: action.path
-    })
-  }
-
-  /**
-   * Delegates in incoming kernel status (from kernel) to the middleware stack.
-=======
-      default:
-        throw util.createError('No handler found for action message type "%s"', action.name);
-    }
-  }
-
-  /**
-   * Handles a composite action by sequentially applying each contained sub-action.
-   */
-  _handleActionComposite (action: app.notebooks.actions.Composite) {
-    action.subActions.forEach(this._handleAction.bind(this));
-  }
-
-  /**
-   * Handles multiple notebook action types by applying them to the notebook session.
-   */
-  _handleActionNotebookData (action: app.notebooks.actions.UpdateCell) {
-    var update = this._notebook.apply(action);
-    // Persist the notebook state to storage
-    this._save();
-    // Update all clients about the notebook data change.
-    this._broadcastUpdate(update);
-  }
-
-  /**
-   * Handles an execute cell action by generating a kernel execute request.
->>>>>>> ff5bd45c
-   */
-  _handleActionExecuteCell (action: app.notebooks.actions.ExecuteCell) {
-    // Generate a kernel request ID (kernels are not aware of cells, just "requests").
-    var requestId = uuid.v4();
-
-    // Store the mapping of request ID -> cellref for joining kernel response messages later.
-    this._setCellRefForRequestId(requestId, {
-      cellId: action.cellId,
-      worksheetId: action.worksheetId
-    });
-
-    // Retrieve the current state of the cell that should be executed.
-    var cell = this._notebook.getCellOrThrow(action.cellId, action.worksheetId);
-
-    // Request that the kernel execute the code snippet.
-    this._kernel.execute({
-      requestId: requestId,
-      code: cell.source
-    });
-  }
-
-  /**
-   * Handles an execute (all) cells action by executing each code cell within the notebook.
-   */
-  _handleActionExecuteCells (action: app.notebooks.actions.ExecuteCells) {
-    var notebookData = this._notebook.getNotebookData();
-    // Execute all cells in each worksheet
-    notebookData.worksheets.forEach((worksheet) => {
-      worksheet.cells.forEach((cell) => {
-        if (cell.type == cells.code) {
-          this._handleActionExecuteCell({
-            name: actions.cell.execute,
-            worksheetId: worksheet.id,
-            cellId: cell.id
-          });
-        }
-      });
-    });
-  }
-
-  /**
    * Forwards the kernel status to the user, post-middleware stack processing.
    */
-<<<<<<< HEAD
-  _handleKernelStatusPostDelegate (message: any) {
-=======
   _handleKernelStatus (message: any) {
->>>>>>> ff5bd45c
     this._broadcastUpdate({
       name: updates.notebook.sessionStatus,
       // TODO(bryantd): add other session metdata here such as connected users, etc. eventually.
@@ -520,13 +303,6 @@
   }
 
   /**
-<<<<<<< HEAD
-   * Delegates incoming kernel output data message to the middleware stack.
-   */
-  _handleOutputDataPreDelegate (outputData: app.OutputData) {
-    var nextAction = this._handleOutputDataPostDelegate.bind(this);
-    this._messageHandler(outputData, this, nextAction);
-=======
    * Handles a kernel output data message by attaching the output data to the appropriate cell.
    */
   _handleOutputData (message: any) {
@@ -552,7 +328,6 @@
     this._save();
     // Broadcast the update to connectec clients.
     this._broadcastUpdate(update);
->>>>>>> ff5bd45c
   }
 
   /**
@@ -563,58 +338,34 @@
   }
 
   /**
-<<<<<<< HEAD
-   * Handles a kernel output data message by attaching the output data to the appropriate cell.
-   */
-  _handleOutputDataPostDelegate (message: any) {
-    // Lookup the notebook cell to which this kernel message corresponds.
-    var cellRef = this._getCellRefForRequestId(message.requestId);
-    if (!cellRef) {
-      // Nothing to update.
-      return;
-    }
-
-    // Apply the output data update to the notebook model.
-    var update = this._notebook.apply({
-      name: actions.cell.update,
-      worksheetId: cellRef.worksheetId,
-      cellId: cellRef.cellId,
-      outputs: [{
-        type: message.type,
-        mimetypeBundle: message.mimetypeBundle
-      }]
-    });
-
-    // Broadcast the update to connectec clients.
-    this._broadcastUpdate(update);
-    this._save();
-  }
-
-  /**
-   * Registers event handlers for messages arriving from the given user connection.
-   */
-  _registerUserEventHandlers (userconn: app.IUserConnection) {
-    userconn.onAction(this._handleActionPreDelegate.bind(this));
-  }
-
-  /**
-   * Registers event handlers for messages arriving from the kernel associated with the session.
-   */
-  _registerKernelEventHandlers () {
-    this._kernel.onExecuteReply(this._handleExecuteReplyPreDelegate.bind(this));
-    this._kernel.onKernelStatus(this._handleKernelStatusPreDelegate.bind(this));
-    this._kernel.onOutputData(this._handleOutputDataPreDelegate.bind(this));
-  }
-
-  /**
-   * Persists the current notebook state to the notebook storage.
-   */
-  _save () {
-    this._notebookStorage.write(this._notebookPath, this._notebook);
-  }
-
-
-  /* Methods for managing request <-> cell reference mappings */
+   * Spawns an appropriate kernel for the current notebook.
+   *
+   * TODO(bryantd): eventually it will become necessary to read kernel config metadata from
+   * the persisted notebook file (e.g., kernel language + version). For now, all kernels are
+   * simply Python 2.7+ kernels.
+   */
+  _spawnKernel () {
+    // Eventually, the logic here will be replaced and the ability to respawn kernels will be
+    // available. For now, it is unexpected for a respawn to occur, so throw an error.
+    if (this._kernel) {
+      throw util.createError(
+        'Attempted to (re)spawn kernel for session "%s". Kernel respawn not supported currently.',
+        this.id);
+    }
+
+    // Associate a kernel with the session.
+    this._kernel = this._kernelManager.create(
+        uuid.v4(),
+        {
+          iopubPort: util.getAvailablePort(),
+          shellPort: util.getAvailablePort()
+        },
+        this.processExecuteReply.bind(this),
+        this.processKernelStatus.bind(this),
+        this.processOutputData.bind(this));
+  }
+
+  // Methods for managing request <-> cell reference mappings
 
   /**
    * Gets the cell id that corresponds to the given request id.
@@ -640,61 +391,6 @@
   }
 
   /**
-=======
-   * Spawns an appropriate kernel for the current notebook.
-   *
-   * TODO(bryantd): eventually it will become necessary to read kernel config metadata from
-   * the persisted notebook file (e.g., kernel language + version). For now, all kernels are
-   * simply Python 2.7+ kernels.
-   */
-  _spawnKernel () {
-    // Eventually, the logic here will be replaced and the ability to respawn kernels will be
-    // available. For now, it is unexpected for a respawn to occur, so throw an error.
-    if (this._kernel) {
-      throw util.createError(
-        'Attempted to (re)spawn kernel for session "%s". Kernel respawn not supported currently.',
-        this.id);
-    }
-
-    // Associate a kernel with the session.
-    this._kernel = this._kernelManager.create(
-        uuid.v4(),
-        {
-          iopubPort: util.getAvailablePort(),
-          shellPort: util.getAvailablePort()
-        },
-        this.processExecuteReply.bind(this),
-        this.processKernelStatus.bind(this),
-        this.processOutputData.bind(this));
-  }
-
-  // Methods for managing request <-> cell reference mappings
-
-  /**
-   * Gets the cell id that corresponds to the given request id.
-   *
-   * Returns null if the given request id has no corresponding cell id recorded.
-   */
-  _getCellRefForRequestId (requestId: string) {
-    var cellRef = this._requestIdToCellRef[requestId];
-    if (cellRef) {
-      return cellRef;
-    } else {
-      // If a message referencing an unknown request id were to arrive, it likely indicates
-      // that the message is sufficiently old enough to be ignored, because the
-      // cellRef => request Id mapping has been deleted.
-      //
-      // Log these instances if they ever occur and return null to inform the caller that the
-      // specified request id is not currently mapped to a cell.
-      console.log(util.createError(
-        'Request for unknown cell ref arrived: request id="%s", cell ref="%s"; ignoring message.',
-        requestId, JSON.stringify(cellRef)));
-      return null;
-    }
-  }
-
-  /**
->>>>>>> ff5bd45c
    * Stores the mapping of request id to cellref.
    *
    * The kernel doesn't know anything about cells or notebooks, just requests, so this mapping
