--- conflicted
+++ resolved
@@ -20,10 +20,6 @@
 import express = require('express');
 import socketio = require('socket.io');
 import config = require('./app/config');
-<<<<<<< HEAD
-import wsServer = require('./app/users/manager');
-=======
->>>>>>> ff5bd45c
 import sessions = require('./app/sessions/manager');
 import msgproc = require('./app/sessions/messageprocessors');
 
@@ -50,11 +46,7 @@
     config.getKernelManager(),
     msgproc.getMessageProcessors(),
     config.getNotebookStorage(),
-<<<<<<< HEAD
-    new wsServer.UserConnectionManager(socketio.listen(httpServer))
-=======
     socketio.listen(httpServer)
->>>>>>> ff5bd45c
   );
 }
 
